--- conflicted
+++ resolved
@@ -9,13 +9,8 @@
 import UIKit
 
 /// A list of elements that creates each subview on demand.
-<<<<<<< HEAD
 public struct List<Content: View, Data, ID: Hashable>: View {
-    public var viewStore: ViewValues = ViewValues()
-=======
-public struct List<Content: View, Data>: View {
     public var viewStore = ViewValues()
->>>>>>> 5f69d909
     public var body: View { EmptyView() }
     var sections: [Section]?
     var data: [Data]?
@@ -39,11 +34,7 @@
 
     /// Creates a List that identifies its rows based on the `id` key path to a
     /// property on an underlying data element.
-<<<<<<< HEAD
-    public init(_ data: [Data], id: KeyPath<Data, ID>, @ViewBuilder rowContent: @escaping (Data) -> View) {
-=======
-    public init<ID>(_ data: [Data], id: KeyPath<Data, ID>, @ViewBuilder rowContent: @escaping (Data) -> View) where Content == ForEach<[Data], ID, HStack>, ID: Hashable {
->>>>>>> 5f69d909
+    public init(_ data: [Data], id: KeyPath<Data, ID>, @ViewBuilder rowContent: @escaping (Data) -> View) where Content == ForEach<[Data], ID, HStack> {
         self.data = data
         self.rowBuilder = rowContent
         self.idKeyPath = id
@@ -199,7 +190,7 @@
     
     public func updateView(_ view: UIView, context: Context) {
         guard let view = view as? SwiftUITableView,
-              let tableDelegate = view.delegate as? GenericTableViewDelegate<Data>,
+              let tableDelegate = view.delegate as? GenericTableViewDelegate<Content, Data, ID>,
               context.transaction?.isHighPerformance == false ||
                 ignoresHighPerformance
         else { return }
@@ -207,8 +198,8 @@
         updateViewSetup(view, context: context)
         
         let oldTotalCount = tableDelegate.totalCount
-        let oldData = tableDelegate.data
-        tableDelegate.update(sections: sections, data: data, rowBuilder: rowBuilder, context: context, contentOffset: contentOffset)
+        let oldData = tableDelegate.list.data
+        tableDelegate.update(list: self, context: context)
         
         if isAlwaysReloadData {
             view.reloadData()
@@ -266,8 +257,8 @@
         }
     }
     
-    @discardableResult private func setupView(_ view: SwiftUITableView, context: Context) -> GenericTableViewDelegate<Data> {
-        let delegate = GenericTableViewDelegate<Data>(sections: sections, data: data, rowBuilder: rowBuilder, context: context, contentOffset: contentOffset, dragStarted: dragStarted, dragEnded: dragEnded)
+    @discardableResult private func setupView(_ view: SwiftUITableView, context: Context) -> GenericTableViewDelegate<Content, Data, ID> {
+        let delegate = GenericTableViewDelegate(list: self, context: context)
         view.ownedSwiftUIDelegate = delegate
         view.delegate = delegate
         view.dataSource = delegate
@@ -294,45 +285,33 @@
 
 // MARK: - Supporting Types
 
-class GenericTableViewDelegate<Data>: NSObject, UITableViewDelegate, UITableViewDataSource {
-    var sections: [Section]?
-    var data: [Data]?
-    var rowBuilder: ((Data) -> View)?
+class GenericTableViewDelegate<Content: View, Data, ID: Hashable>: NSObject, UITableViewDelegate, UITableViewDataSource {
+    typealias ParentList = List<Content, Data, ID>
+    var list: ParentList
     var context: Context
-    var contentOffsetBinding: Binding<CGPoint>?
-    var dragStarted: (() -> Void)?
-    var dragEnded: (() -> Void)?
-    
-    init(sections: [Section]?, data: [Data]?, rowBuilder: ((Data) -> View)?, context: Context, contentOffset: Binding<CGPoint>?, dragStarted: (() -> Void)?, dragEnded: (() -> Void)?) {
-        self.data = data
-        self.rowBuilder = rowBuilder
-        self.sections = sections
+    
+    init(list: ParentList, context: Context) {
+        self.list = list
         self.context = context
-        self.contentOffsetBinding = contentOffset
-        self.dragStarted = dragStarted
-        self.dragEnded = dragEnded
-    }
-    
-    func update(sections: [Section]?, data: [Data]?, rowBuilder: ((Data) -> View)?, context: Context, contentOffset: Binding<CGPoint>?) {
-        self.data = data
-        self.rowBuilder = rowBuilder
-        self.sections = sections
+    }
+    
+    func update(list: ParentList, context: Context) {
+        self.list = list
         self.context = context
-        self.contentOffsetBinding = contentOffset
     }
     
     func viewForIndex(section: Int, row: Int) -> View {
-        if let data = data, let builder = rowBuilder {
+        if let data = list.data, let builder = list.rowBuilder {
             return builder(data[row])
-        } else if let sections = sections {
+        } else if let sections = list.sections {
             return sections[section].viewContent[row]
         }
         return EmptyView()
     }
     
     var totalCount: Int {
-        let sectionCount: Int? = sections?.reduce(0) { $0 + $1.viewContent.count }
-        return data?.count ?? sectionCount ?? 0
+        let sectionCount: Int? = list.sections?.reduce(0) { $0 + $1.viewContent.count }
+        return list.data?.count ?? sectionCount ?? 0
     }
     
     func idForIndexPath(_ indexPath: IndexPath) -> String {
@@ -342,11 +321,11 @@
     // Data Source + Delegate
     
     func numberOfSections(in tableView: UITableView) -> Int {
-        sections?.count ?? 1
+        list.sections?.count ?? 1
     }
     
     func tableView(_ tableView: UITableView, numberOfRowsInSection section: Int) -> Int {
-        data?.count ?? sections?[section].viewContent.count ?? 0
+        list.data?.count ?? list.sections?[section].viewContent.count ?? 0
     }
     
     func tableView(_ tableView: UITableView, cellForRowAt indexPath: IndexPath) -> UITableViewCell {
@@ -363,7 +342,7 @@
     }
     
     func tableView(_ tableView: UITableView, viewForHeaderInSection section: Int) -> UIView? {
-        if let sections = sections {
+        if let sections = list.sections {
             let sectionView = sections[section]
             let eventHandler = ParentViewEventHandler()
             var handlerContext = context
@@ -378,13 +357,17 @@
             } else {
                 return UIView()
             }
+        } else if isGrouped {
+            let view: UIView = .noAutoSizingInstance()
+            view.heightAnchor.constraint(equalToConstant: SwiftUIConstants.minHeaderHeight).isActive = true
+            return view
         } else {
             return nil
         }
     }
     
     func tableView(_ tableView: UITableView, heightForHeaderInSection section: Int) -> CGFloat {
-        if data != nil || sections?[section].header == nil {
+        if !isGrouped && (list.data != nil || list.sections?[section].header == nil) {
             return 0.1
         } else {
             return UITableView.automaticDimension
@@ -392,7 +375,7 @@
     }
     
     func tableView(_ tableView: UITableView, viewForFooterInSection section: Int) -> UIView? {
-        if let sections = sections {
+        if let sections = list.sections {
             let sectionView = sections[section]
             let eventHandler = ParentViewEventHandler()
             var handlerContext = context
@@ -412,7 +395,7 @@
     }
     
     func tableView(_ tableView: UITableView, heightForFooterInSection section: Int) -> CGFloat {
-        if data != nil || sections?[section].footer == nil {
+        if list.data != nil || list.sections?[section].footer == nil {
             return 0.1
         } else {
             return UITableView.automaticDimension
@@ -421,16 +404,16 @@
     
     func scrollViewDidScroll(_ scrollView: UIScrollView) {
         withHighPerformance {
-            self.contentOffsetBinding?.wrappedValue = scrollView.contentOffset
+            self.list.contentOffset?.wrappedValue = scrollView.contentOffset
         }
     }
     
     func scrollViewWillBeginDragging(_ scrollView: UIScrollView) {
-        dragStarted?()
+        list.dragStarted?()
     }
     
     func scrollViewWillEndDragging(_ scrollView: UIScrollView, withVelocity velocity: CGPoint, targetContentOffset: UnsafeMutablePointer<CGPoint>) {
-        dragEnded?()
+        list.dragEnded?()
     }
     
     private func configureAlignmentHeaderView(_ view: SwiftUIAlignmentView<UIView>) {
@@ -440,6 +423,17 @@
     
     func tableView(_ tableView: UITableView, willDisplay cell: UITableViewCell, forRowAt indexPath: IndexPath) {
         cell.parentEventHandler?.executeOnAppearHandlers()
+    }
+    
+    // MARK: Private methods
+    
+    private var isGrouped: Bool {
+        if #available(iOS 13.0, *), list.listStyle is InsetGroupedListStyle {
+            return true
+        } else if list.listStyle is GroupedListStyle {
+            return true
+        }
+        return false
     }
 }
 
