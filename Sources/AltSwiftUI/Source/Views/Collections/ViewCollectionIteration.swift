--- conflicted
+++ resolved
@@ -12,6 +12,17 @@
     case insert(view: View)
     case delete(view: View)
     case update(view: View)
+}
+
+enum DiffableDataSourceOperation<Data> {
+    case insert(data: Data)
+    case delete(data: Data)
+    case update(data: Data)
+}
+
+enum CollectionDiffIndex {
+    case current(index: Int)
+    case old(index: Int)
 }
 
 extension Array where Element == View {
@@ -133,12 +144,8 @@
         }
     }
     
-<<<<<<< HEAD
+    // swiftlint:disable:next function_body_length
     private func iterateFullSubviewDiff(subView: View?, oldView: View?, iteration: (Int, DiffableViewSourceOperation) -> Void, displayIndex: inout Int) {
-=======
-    // swiftlint:disable:next function_body_length
-    private func iterateFullSubviewDiff(subView: View?, oldView: View?, iteration: (Int, DiffableSourceOperation) -> Void, displayIndex: inout Int) {
->>>>>>> 5f69d909
         if let optionalView = subView as? OptionalView, let optionalViewContent = optionalView.content {
             // Optional insert / update
             let oldOptionalView = oldView as? OptionalView
@@ -231,6 +238,92 @@
                 }
             }
         }
+    }
+}
+
+extension RandomAccessCollection {
+    // swiftlint:disable:next function_body_length
+    /// Iterates and specifies the operation to apply the current
+    /// collection's data to the `oldData`.
+    /// - Parameters:
+    ///   - oldData: The previos collection
+    ///   - id: The keypath to use to get the id of an element in the collection
+    ///   - startIndex: A base index to offset the operation index
+    ///   - iteration: Closure called for each operation iteration
+    func iterateDataDiff<OldData, ID>(oldData: OldData, id: (Element) -> ID, startIndex: Int = 0, dynamicIndex: Bool = true, iteration: (Int, CollectionDiffIndex, DiffableDataSourceOperation<Element>) -> Void)
+    where OldData: RandomAccessCollection, OldData.Element == Element, ID: Hashable {
+        let currentCount = count
+        let oldCount =  oldData.count
+        if currentCount == 0 && oldCount == 0 {
+            return
+        }
+        var startIndex = startIndex
+        
+        var oldIndex = 0
+        var currentIndex = 0
+        while(oldIndex < oldCount || currentIndex < currentCount) {
+            let currentElement = element(for: currentIndex)
+            let oldElement = oldData.element(for: oldIndex)
+            
+            if let oldElement = oldElement, let currentElement = currentElement {
+                let currentId = id(currentElement)
+                let oldId = id(oldElement)
+                let oldContainsCurrent = oldData.containsId(currentId, idFetcher: id)
+                let currentContainsOld = containsId(oldId, idFetcher: id)
+                if currentId == oldId || (oldContainsCurrent && currentContainsOld) {
+                    // Place swap
+                    iteration(startIndex, .current(index: currentIndex), .update(data: currentElement))
+                    oldIndex += 1
+                    currentIndex += 1
+                    startIndex += 1
+                } else if oldContainsCurrent {
+                    // Delete item
+                    iteration(startIndex, .old(index: oldIndex), .delete(data: oldElement))
+                    oldIndex += 1
+                    if !dynamicIndex {
+                        startIndex += 1
+                    }
+                } else {
+                    // New item
+                    iteration(startIndex, .current(index: currentIndex), .insert(data: currentElement))
+                    currentIndex += 1
+                    if dynamicIndex {
+                        startIndex += 1
+                    }
+                }
+            } else if let currentElement = currentElement {
+                // New item
+                iteration(startIndex, .current(index: currentIndex), .insert(data: currentElement))
+                oldIndex += 1
+                currentIndex += 1
+                if dynamicIndex {
+                    startIndex += 1
+                }
+            } else if let oldElement = oldElement {
+                // Delete item
+                iteration(startIndex, .old(index: oldIndex), .delete(data: oldElement))
+                oldIndex += 1
+                currentIndex += 1
+                if !dynamicIndex {
+                    startIndex += 1
+                }
+            } else {
+                break
+            }
+        }
+    }
+    
+    func element(for numberIndex: Int) -> Element? {
+        if numberIndex >= count {
+            return nil
+        }
+        
+        let dataIndex = index(startIndex, offsetBy: numberIndex)
+        return self[dataIndex]
+    }
+    
+    func containsId<ID: Hashable>(_ id: ID, idFetcher: (Element) -> ID) -> Bool {
+        contains { idFetcher($0) == id }
     }
 }
 
