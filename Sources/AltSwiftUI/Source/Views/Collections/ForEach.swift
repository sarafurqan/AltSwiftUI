//
//  ForEach.swift
//  AltSwiftUI
//
//  Created by Wong, Kevin a on 2020/08/05.
//  Copyright © 2020 Rakuten Travel. All rights reserved.
//

import Foundation

/// A view that creates views based on data. This view itself has no visual
/// representation. Adding a background to this view, for example, will have no effect.
public struct ForEach<Data: RandomAccessCollection, ID: Hashable, Content: View>: View {
    public var viewStore = ViewValues()
    var viewContent: [View]
    let data: Data
    let idKeyPath: KeyPath<Data.Element, ID>
    
    public var body: View {
        EmptyView()
    }
    
    /// Creates views based on uniquely identifiable data, by using a custom id.
    ///
    /// The `id` value of each data should be unique.
    ///
    /// - Parameters:
    ///   - data: The identified data that the ``ForEach`` instance uses to
    ///     create views dynamically.
    ///   - id: A keypath for the value that uniquely identify each data.
    ///   - content: The view builder that creates views dynamically.
    public init(_ data: Data, id: KeyPath<Data.Element, ID>, content: @escaping (Data.Element) -> Content) {
        viewContent = data.map { content($0) }
        self.data = data
        idKeyPath = id
    }
}

extension ForEach where ID == Data.Element.ID, Data.Element: Identifiable {

    /// Creates views based on uniquely identifiable data.
    ///
    /// The `id` value of each data should be unique.
    ///
    /// - Parameters:
    ///   - data: The identified data that the ``ForEach`` instance uses to
    ///     create views dynamically.
    ///   - content: The view builder that creates views dynamically.
    public init(_ data: Data, content: @escaping (Data.Element) -> Content) {
        viewContent = data.map { content($0) }
        self.data = data
        idKeyPath = \Data.Element.id
    }
}

extension ForEach where Data == Range<Int>, ID == Int {

    /// Creates an instance that computes views on demand over a *constant*
    /// range.
    ///
    /// To compute views on demand over a dynamic range use
    /// `ForEach(_:id:content:)`.
    public init(_ data: Range<Int>, content: @escaping (Int) -> Content) {
        viewContent = data.map { content($0) }
        self.data = data
        idKeyPath = \Data.Element.self
    }
}

extension ForEach: ComparableViewGrouper {
<<<<<<< HEAD
    func iterateDiff(oldViewGroup: ComparableViewGrouper, startDisplayIndex: inout Int, iterate: (Int, DiffableViewSourceOperation) -> Void) {
        guard let oldViewGroup = oldViewGroup as? Self else { return }
        data.iterateDataDiff(oldData: oldViewGroup.data, id: id(for:), startIndex: startDisplayIndex) { currentDisplayIndex, collectionIndex, operation in
            startDisplayIndex = currentDisplayIndex
            switch operation {
            case .insert:
                if case let .current(index) = collectionIndex {
                    iterate(currentDisplayIndex, .insert(view: viewContent[index]))
                }
            case .delete:
                if case let .old(index) = collectionIndex {
                    iterate(currentDisplayIndex, .delete(view: oldViewGroup.viewContent[index]))
                }
            case .update:
                if case let .current(index) = collectionIndex {
                    iterate(currentDisplayIndex, .update(view: viewContent[index]))
=======
    func containsId(id: Any) -> Bool {
        if let id = id as? ID {
            return data.contains { $0[keyPath: idKeyPath] == id }
        } else {
            return false
        }
    }
    func numberOfItems() -> Int {
        data.count
    }
    func viewForIndex(index: Int) -> View {
        viewContent[index]
    }
    func iterateDiff(oldViewGroup: ComparableViewGrouper, startDisplayIndex: inout Int, iterate: (Int, DiffableSourceOperation) -> Void) {
        let currentCount = data.count
        let oldCount =  oldViewGroup.numberOfItems()
        if currentCount == 0 && oldCount == 0 {
            return
        }
        
        var oldIndex = 0
        var currentIndex = 0
        while oldIndex < oldCount || currentIndex < currentCount {
            let oldId = oldViewGroup.idForIndex(index: oldIndex) as? ID
            let currentId = idForIndex(index: currentIndex) as? ID
            if let oldId = oldId, let currentId = currentId {
                let oldContainsCurrent = oldViewGroup.containsId(id: currentId)
                let currentContainsOld = containsId(id: oldId)
                if currentId == oldId || (oldContainsCurrent && currentContainsOld) {
                    // Place swap
                    iterate(startDisplayIndex, .update(view: viewForIndex(index: currentIndex)))
                    oldIndex += 1
                    currentIndex += 1
                } else if oldContainsCurrent {
                    // Delete item
                    iterate(startDisplayIndex, .delete(view: oldViewGroup.viewForIndex(index: oldIndex)))
                    oldIndex += 1
                } else {
                    // New item
                    iterate(startDisplayIndex, .insert(view: viewForIndex(index: currentIndex)))
                    currentIndex += 1
>>>>>>> 5f69d909
                }
            }
        }
    }
    
    private func id(for item: Data.Element) -> ID {
        item[keyPath: idKeyPath]
    }
}<|MERGE_RESOLUTION|>--- conflicted
+++ resolved
@@ -68,7 +68,6 @@
 }
 
 extension ForEach: ComparableViewGrouper {
-<<<<<<< HEAD
     func iterateDiff(oldViewGroup: ComparableViewGrouper, startDisplayIndex: inout Int, iterate: (Int, DiffableViewSourceOperation) -> Void) {
         guard let oldViewGroup = oldViewGroup as? Self else { return }
         data.iterateDataDiff(oldData: oldViewGroup.data, id: id(for:), startIndex: startDisplayIndex) { currentDisplayIndex, collectionIndex, operation in
@@ -85,49 +84,6 @@
             case .update:
                 if case let .current(index) = collectionIndex {
                     iterate(currentDisplayIndex, .update(view: viewContent[index]))
-=======
-    func containsId(id: Any) -> Bool {
-        if let id = id as? ID {
-            return data.contains { $0[keyPath: idKeyPath] == id }
-        } else {
-            return false
-        }
-    }
-    func numberOfItems() -> Int {
-        data.count
-    }
-    func viewForIndex(index: Int) -> View {
-        viewContent[index]
-    }
-    func iterateDiff(oldViewGroup: ComparableViewGrouper, startDisplayIndex: inout Int, iterate: (Int, DiffableSourceOperation) -> Void) {
-        let currentCount = data.count
-        let oldCount =  oldViewGroup.numberOfItems()
-        if currentCount == 0 && oldCount == 0 {
-            return
-        }
-        
-        var oldIndex = 0
-        var currentIndex = 0
-        while oldIndex < oldCount || currentIndex < currentCount {
-            let oldId = oldViewGroup.idForIndex(index: oldIndex) as? ID
-            let currentId = idForIndex(index: currentIndex) as? ID
-            if let oldId = oldId, let currentId = currentId {
-                let oldContainsCurrent = oldViewGroup.containsId(id: currentId)
-                let currentContainsOld = containsId(id: oldId)
-                if currentId == oldId || (oldContainsCurrent && currentContainsOld) {
-                    // Place swap
-                    iterate(startDisplayIndex, .update(view: viewForIndex(index: currentIndex)))
-                    oldIndex += 1
-                    currentIndex += 1
-                } else if oldContainsCurrent {
-                    // Delete item
-                    iterate(startDisplayIndex, .delete(view: oldViewGroup.viewForIndex(index: oldIndex)))
-                    oldIndex += 1
-                } else {
-                    // New item
-                    iterate(startDisplayIndex, .insert(view: viewForIndex(index: currentIndex)))
-                    currentIndex += 1
->>>>>>> 5f69d909
                 }
             }
         }
