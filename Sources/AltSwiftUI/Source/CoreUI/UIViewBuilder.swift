--- conflicted
+++ resolved
@@ -24,12 +24,8 @@
         setupViewInteraction(viewValues)
         setupNavigation(context)
         setupGestures(context)
-<<<<<<< HEAD
-        
-=======
         setupAccessibility(context)
-        setupAnimations(viewValues, animation: context.transaction?.animation, update: update)
->>>>>>> e4fe39d4
+        
         if let animatedValues = viewValues.animatedValues {
             for animatedValue in animatedValues {
                 setupAnimatedValues(animatedValue, animation: animatedValue.animation, update: update)
