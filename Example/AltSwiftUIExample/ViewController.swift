//
//  ViewController.swift
//  AltSwiftUIExample
//
//  Created by Wong, Kevin a on 2019/08/26.
//  Copyright © 2019 Rakuten Travel. All rights reserved.
//

import UIKit
import AltSwiftUI
import protocol AltSwiftUI.ObservableObject
import class AltSwiftUI.Published

struct ExampleViewData {
    var title: String
    var destination: View
}

struct ExampleView: View {
    var viewStore = ViewValues()
<<<<<<< HEAD
    var body: View {
        TabView {
            ExampleScrollView()
                .tabItem {
                    Text("Scroll")
                    Image("icon")
                }
            ExampleListView()
                .tabItem {
                    Text("List")
                    Image("icon")
                }
        }
    }
}

struct ExampleScrollView: View {
    var viewStore = ViewValues()
    
    @StateObject var ramenModel = RamenModel()
    @State private var ramenInOrder: Bool = false
    @State private var offset: CGPoint = .zero
    @State private var imageGeometry: GeometryProxy = .default
    
    var body: View {
        NavigationView {
            ScrollView {
                VStack {
                    RamenIcon(imageGeometry: $imageGeometry, offset: $offset)
                    
                    ramenInOrderView
                        .transition(.opacity)
                    
                    HStack {
                        Button("Remove") {
                            withAnimation {
                                _ = ramenModel.ramenList.remove(at: 3)
                            }
                        }
                        Button("Add") {
                            withAnimation {
                                ramenModel.ramenList.insert(Ramen(id: UUID().uuidString, name: "Insert Ramen", score: 3, price: "20"), at: 3)
                            }
                        }
                        Button("Update") {
                            withAnimation {
                                ramenModel.ramenList[3].name = "Updated Ramen"
                                ramenModel.ramenList[3].price = "100"
                            }
                        }
                        Button("Toggle") {
                            withAnimation {
                                ramenModel.ramenList[3].score = 6
                            }
                        }
                    }
            
                    ForEach(ramenModel.ramenList) { ramen in
                        // ...
                        NavigationLink(destination: RamenDetailView(ramenInOrder: $ramenInOrder, ramen: ramen)) {
                            RamenCell(ramen: ramen)
                        }
                        .accentColor(ramenInOrder ? Color.green : Color.label)
                    }
                }
            }
            .contentOffset($offset)
            .navigationBarTitle("My Ramen Store", displayMode: .inline)
            .onAppear {
                ramenModel.loadRamen()
            }
        }
    }
    
    var ramenInOrderView: View {
        VStack {
            Text("Preparing Ramen")
                .font(.title)
            Text("Please wait...")
                .padding(.top, ramenInOrder ? 50 : 20)
    
            Button("Cancel") {
                withAnimation {
                    ramenInOrder.toggle()
                }
            }
            .frame(width: 120, height: ramenInOrder ? 60 : 30)
            .background(ramenInOrder ? Color.blue : Color.pink)
            .cornerRadius(ramenInOrder ? 30 : 0)
            .padding(.top, ramenInOrder ? 50 : 30)
            .accentColor(Color.white)
        }
        .frame(maxWidth: .infinity)
        .padding(.vertical, ramenInOrder ? 50 : 20)
        .background(Color(white: 0.9))
    }
}

struct RamenIcon: View {
    var viewStore = ViewValues()
    
    @Binding var imageGeometry: GeometryProxy
    @Binding var offset: CGPoint
    var imageScaleIncrease: CGFloat {
        -(offset.y / 200)
    }
    
    var body: View {
        Image("icon")
            .offset(y: min(0, -(imageGeometry.size.height * imageScaleIncrease / 2)))
            .scaleEffect(max(1, 1 + imageScaleIncrease))
            .geometryListener($imageGeometry)
            .padding(20)
    }
}

struct RamenCell: View {
    var viewStore = ViewValues()
    let ramen: Ramen

    var body: View {
        HStack {
            Text("\(ramen.score)")
                .frame(width: 30, height: 30)
                .cornerRadius(15)
                .background(Color.green)
            Text("\(ramen.name)")
                .padding(.leading, 10)
            Spacer()
            Text("\(ramen.price)")
        }
        .frame(height: ramen.score == 6 ? 60 : 40)
        .padding(10)
    }
}

struct RamenDetailView: View {
    var viewStore = ViewValues()

    @Binding var ramenInOrder: Bool
    let ramen: Ramen
    
    // RamenDetailView
    @Environment(\.presentationMode) var presentationMode

    var body: View {
        VStack(alignment: .trailing, spacing: 10) {
            Text(ramen.price)
                .font(.headline)

            Button("Order") {
                ramenInOrder = true
                presentationMode.wrappedValue.dismiss()
            }
            .font(.headline)

            Spacer()
=======
    var views: [ExampleViewData] = [
        ExampleViewData(title: "Ramen Example", destination: RamenExampleView()),
        ExampleViewData(title: "Shapes", destination: ShapesExampleView())
    ]
    
    var body: View {
        NavigationView {
            List(views, id: \ExampleViewData.title) { view in
                NavigationLink(destination: view.destination) {
                    Text("\(view.title)")
                        .multilineTextAlignment(.leading)
                        .frame(height: 40)
                        .frame(maxWidth: .infinity)
                }
            }
>>>>>>> 5f69d909
        }
        .navigationBarTitle("AltSwiftUI Examples", displayMode: .inline)
    }
}

// MARK: - List View

struct ExampleListView: View {
    var viewStore = ViewValues()
    @StateObject var ramenModel = RamenModel()
    
    var body: View {
        VStack {
            HStack {
                Button("Remove") {
                    withAnimation {
                        _ = ramenModel.ramenList.remove(at: 3)
                    }
                }
                Button("Add") {
                    withAnimation {
                        ramenModel.ramenList.insert(Ramen(id: UUID().uuidString, name: "Insert Ramen", score: 3, price: "20"), at: 3)
                    }
                }
                Button("Update") {
                    withAnimation {
                        ramenModel.ramenList[3].name = "Updated Ramen"
                        ramenModel.ramenList[3].price = "100"
                    }
                }
            }
            List(ramenModel.ramenList) { ramen in
                RamenCell(ramen: ramen)
            }
            .listStyle(listStyle)
        }
        .onAppear {
            ramenModel.loadRamen()
        }
    }
    
    var listStyle: ListStyle {
        if #available(iOS 13.0, *) {
            return InsetGroupedListStyle()
        } else {
            return PlainListStyle()
        }
    }
}<|MERGE_RESOLUTION|>--- conflicted
+++ resolved
@@ -18,167 +18,10 @@
 
 struct ExampleView: View {
     var viewStore = ViewValues()
-<<<<<<< HEAD
-    var body: View {
-        TabView {
-            ExampleScrollView()
-                .tabItem {
-                    Text("Scroll")
-                    Image("icon")
-                }
-            ExampleListView()
-                .tabItem {
-                    Text("List")
-                    Image("icon")
-                }
-        }
-    }
-}
 
-struct ExampleScrollView: View {
-    var viewStore = ViewValues()
-    
-    @StateObject var ramenModel = RamenModel()
-    @State private var ramenInOrder: Bool = false
-    @State private var offset: CGPoint = .zero
-    @State private var imageGeometry: GeometryProxy = .default
-    
-    var body: View {
-        NavigationView {
-            ScrollView {
-                VStack {
-                    RamenIcon(imageGeometry: $imageGeometry, offset: $offset)
-                    
-                    ramenInOrderView
-                        .transition(.opacity)
-                    
-                    HStack {
-                        Button("Remove") {
-                            withAnimation {
-                                _ = ramenModel.ramenList.remove(at: 3)
-                            }
-                        }
-                        Button("Add") {
-                            withAnimation {
-                                ramenModel.ramenList.insert(Ramen(id: UUID().uuidString, name: "Insert Ramen", score: 3, price: "20"), at: 3)
-                            }
-                        }
-                        Button("Update") {
-                            withAnimation {
-                                ramenModel.ramenList[3].name = "Updated Ramen"
-                                ramenModel.ramenList[3].price = "100"
-                            }
-                        }
-                        Button("Toggle") {
-                            withAnimation {
-                                ramenModel.ramenList[3].score = 6
-                            }
-                        }
-                    }
-            
-                    ForEach(ramenModel.ramenList) { ramen in
-                        // ...
-                        NavigationLink(destination: RamenDetailView(ramenInOrder: $ramenInOrder, ramen: ramen)) {
-                            RamenCell(ramen: ramen)
-                        }
-                        .accentColor(ramenInOrder ? Color.green : Color.label)
-                    }
-                }
-            }
-            .contentOffset($offset)
-            .navigationBarTitle("My Ramen Store", displayMode: .inline)
-            .onAppear {
-                ramenModel.loadRamen()
-            }
-        }
-    }
-    
-    var ramenInOrderView: View {
-        VStack {
-            Text("Preparing Ramen")
-                .font(.title)
-            Text("Please wait...")
-                .padding(.top, ramenInOrder ? 50 : 20)
-    
-            Button("Cancel") {
-                withAnimation {
-                    ramenInOrder.toggle()
-                }
-            }
-            .frame(width: 120, height: ramenInOrder ? 60 : 30)
-            .background(ramenInOrder ? Color.blue : Color.pink)
-            .cornerRadius(ramenInOrder ? 30 : 0)
-            .padding(.top, ramenInOrder ? 50 : 30)
-            .accentColor(Color.white)
-        }
-        .frame(maxWidth: .infinity)
-        .padding(.vertical, ramenInOrder ? 50 : 20)
-        .background(Color(white: 0.9))
-    }
-}
-
-struct RamenIcon: View {
-    var viewStore = ViewValues()
-    
-    @Binding var imageGeometry: GeometryProxy
-    @Binding var offset: CGPoint
-    var imageScaleIncrease: CGFloat {
-        -(offset.y / 200)
-    }
-    
-    var body: View {
-        Image("icon")
-            .offset(y: min(0, -(imageGeometry.size.height * imageScaleIncrease / 2)))
-            .scaleEffect(max(1, 1 + imageScaleIncrease))
-            .geometryListener($imageGeometry)
-            .padding(20)
-    }
-}
-
-struct RamenCell: View {
-    var viewStore = ViewValues()
-    let ramen: Ramen
-
-    var body: View {
-        HStack {
-            Text("\(ramen.score)")
-                .frame(width: 30, height: 30)
-                .cornerRadius(15)
-                .background(Color.green)
-            Text("\(ramen.name)")
-                .padding(.leading, 10)
-            Spacer()
-            Text("\(ramen.price)")
-        }
-        .frame(height: ramen.score == 6 ? 60 : 40)
-        .padding(10)
-    }
-}
-
-struct RamenDetailView: View {
-    var viewStore = ViewValues()
-
-    @Binding var ramenInOrder: Bool
-    let ramen: Ramen
-    
-    // RamenDetailView
-    @Environment(\.presentationMode) var presentationMode
-
-    var body: View {
-        VStack(alignment: .trailing, spacing: 10) {
-            Text(ramen.price)
-                .font(.headline)
-
-            Button("Order") {
-                ramenInOrder = true
-                presentationMode.wrappedValue.dismiss()
-            }
-            .font(.headline)
-
-            Spacer()
-=======
     var views: [ExampleViewData] = [
         ExampleViewData(title: "Ramen Example", destination: RamenExampleView()),
+        ExampleViewData(title: "List", destination: ListExampleView()),
         ExampleViewData(title: "Shapes", destination: ShapesExampleView())
     ]
     
@@ -192,53 +35,7 @@
                         .frame(maxWidth: .infinity)
                 }
             }
->>>>>>> 5f69d909
         }
         .navigationBarTitle("AltSwiftUI Examples", displayMode: .inline)
     }
-}
-
-// MARK: - List View
-
-struct ExampleListView: View {
-    var viewStore = ViewValues()
-    @StateObject var ramenModel = RamenModel()
-    
-    var body: View {
-        VStack {
-            HStack {
-                Button("Remove") {
-                    withAnimation {
-                        _ = ramenModel.ramenList.remove(at: 3)
-                    }
-                }
-                Button("Add") {
-                    withAnimation {
-                        ramenModel.ramenList.insert(Ramen(id: UUID().uuidString, name: "Insert Ramen", score: 3, price: "20"), at: 3)
-                    }
-                }
-                Button("Update") {
-                    withAnimation {
-                        ramenModel.ramenList[3].name = "Updated Ramen"
-                        ramenModel.ramenList[3].price = "100"
-                    }
-                }
-            }
-            List(ramenModel.ramenList) { ramen in
-                RamenCell(ramen: ramen)
-            }
-            .listStyle(listStyle)
-        }
-        .onAppear {
-            ramenModel.loadRamen()
-        }
-    }
-    
-    var listStyle: ListStyle {
-        if #available(iOS 13.0, *) {
-            return InsetGroupedListStyle()
-        } else {
-            return PlainListStyle()
-        }
-    }
 }